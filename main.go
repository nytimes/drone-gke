package main

import (
	"bufio"
	"bytes"
	"encoding/base64"
	"encoding/json"
	"fmt"
	"io"
	"io/ioutil"
	"os"
	"path"
	"path/filepath"
	"regexp"
	"strconv"
	"strings"
	"text/template"

	"github.com/urfave/cli/v2"
)

type token struct {
	ProjectID string `json:"project_id"`
}

var (
	// Version is set at compile time.
	version string
	// Build revision is set at compile time.
	rev string
)

const (
	gcloudCmd      = "gcloud"
	kubectlCmdName = "kubectl"
	timeoutCmd     = "timeout"

	keyPath          = "/tmp/gcloud.json"
	nsPath           = "/tmp/namespace.json"
	templateBasePath = "/tmp"
)

// default to kubectlCmdName, can be overriden via kubectl-version param
var kubectlCmd = kubectlCmdName
var extraKubectlVersions = strings.Split(os.Getenv("EXTRA_KUBECTL_VERSIONS"), " ")
var nsTemplate = `
---
apiVersion: v1
kind: Namespace
metadata:
  name: %s
`
var invalidNameRegex = regexp.MustCompile(`[^a-z0-9\.\-]+`)

func main() {
	err := wrapMain()
	if err != nil {
		fmt.Println(err)
		os.Exit(1)
	}
}

func getAppFlags() []cli.Flag {
	return []cli.Flag{
		&cli.BoolFlag{
			Name:    "dry-run",
			Usage:   "do not apply the Kubernetes manifests to the API server",
			EnvVars: []string{"PLUGIN_DRY_RUN"},
		},
		&cli.BoolFlag{
			Name:    "verbose",
			Usage:   "dump available vars and the generated Kubernetes manifest, keeping secrets hidden",
			EnvVars: []string{"PLUGIN_VERBOSE"},
		},
		&cli.StringFlag{
			Name:    "token",
			Usage:   "service account's `JSON` credentials",
			EnvVars: []string{"PLUGIN_TOKEN", "TOKEN"},
		},
		&cli.StringFlag{
			Name:    "project",
			Usage:   "GCP project name (default: interpreted from JSON credentials)",
			EnvVars: []string{"PLUGIN_PROJECT"},
		},
		&cli.StringFlag{
			Name:    "zone",
			Usage:   "zone of the container cluster",
			EnvVars: []string{"PLUGIN_ZONE"},
		},
		&cli.StringFlag{
			Name:    "region",
			Usage:   "region of the container cluster",
			EnvVars: []string{"PLUGIN_REGION"},
		},
		&cli.StringFlag{
			Name:    "cluster",
			Usage:   "name of the container cluster",
			EnvVars: []string{"PLUGIN_CLUSTER"},
		},
		&cli.StringFlag{
			Name:    "namespace",
			Usage:   "Kubernetes namespace to operate in",
			EnvVars: []string{"PLUGIN_NAMESPACE"},
		},
		&cli.StringFlag{
			Name:    "kube-template",
<<<<<<< HEAD
			Usage:   "optional - template for Kubernetes resources, e.g. Deployments",
=======
			Usage:   "template for Kubernetes resources, e.g. deployments",
>>>>>>> c8a86873
			EnvVars: []string{"PLUGIN_TEMPLATE"},
			Value:   ".kube.yml",
		},
		&cli.BoolFlag{
			Name:    "skip-template",
			Usage:   "do not parse or apply the Kubernetes template",
			EnvVars: []string{"PLUGIN_SKIP_TEMPLATE"},
		},
		&cli.StringFlag{
			Name:    "secret-template",
			Usage:   "template for Kubernetes Secret resources",
			EnvVars: []string{"PLUGIN_SECRET_TEMPLATE"},
			Value:   ".kube.sec.yml",
		},
		&cli.BoolFlag{
			Name:    "skip-secret-template",
			Usage:   "do not parse or apply the Kubernetes Secret template",
			EnvVars: []string{"PLUGIN_SKIP_SECRET_TEMPLATE"},
		},
		&cli.StringFlag{
			Name:    "vars",
			Usage:   "variables to use while templating manifests in `JSON` format",
			EnvVars: []string{"PLUGIN_VARS"},
		},
		&cli.BoolFlag{
			Name:    "expand-env-vars",
			Usage:   "expand environment variables contents on vars",
			EnvVars: []string{"PLUGIN_EXPAND_ENV_VARS"},
		},
		&cli.StringFlag{
			Name:    "drone-build-number",
			Usage:   "Drone build number",
			EnvVars: []string{"DRONE_BUILD_NUMBER"},
		},
		&cli.StringFlag{
			Name:    "drone-commit",
			Usage:   "Git commit hash",
			EnvVars: []string{"DRONE_COMMIT"},
		},
		&cli.StringFlag{
			Name:    "drone-branch",
			Usage:   "Git branch",
			EnvVars: []string{"DRONE_BRANCH"},
		},
		&cli.StringFlag{
			Name:    "drone-tag",
			Usage:   "Git tag",
			EnvVars: []string{"DRONE_TAG"},
		},
		&cli.StringSliceFlag{
			Name:    "wait-deployments",
			Usage:   "list of Deployments to wait for successful rollout using kubectl rollout status in `JSON` format",
			EnvVars: []string{"PLUGIN_WAIT_DEPLOYMENTS"},
		},
		&cli.IntFlag{
			Name:    "wait-seconds",
			Usage:   "if wait-deployments is set, number of seconds to wait before failing the build",
			EnvVars: []string{"PLUGIN_WAIT_SECONDS"},
			Value:   0,
		},
		&cli.StringFlag{
			Name:    "kubectl-version",
			Usage:   "optional - version of kubectl binary to use, e.g. 1.14",
			EnvVars: []string{"PLUGIN_KUBECTL_VERSION"},
		},
	}
}

func wrapMain() error {
	if version == "" {
		version = "x.x.x"
	}

	if rev == "" {
		rev = "[unknown]"
	}

	fmt.Printf("Drone GKE Plugin built from %s\n", rev)

	app := cli.NewApp()
	app.Name = "gke plugin"
	app.Usage = "gke plugin"
	app.Action = run
	app.Version = fmt.Sprintf("%s-%s", version, rev)
	app.Flags = getAppFlags()
	if err := app.Run(os.Args); err != nil {
		return err
	}

	return nil
}

func run(c *cli.Context) error {
	// Check required params
	if err := checkParams(c); err != nil {
		return err
	}

	// Use project if explicitly stated, otherwise infer from the service account token.
	project := c.String("project")
	if project == "" {
		log("Parsing Project ID from credentials\n")
		project = getProjectFromToken(c.String("token"))
		if project == "" {
			return fmt.Errorf("Missing required param: project")
		}
	}

	// Parse skipping template processing.
	err := parseSkips(c)
	if err != nil {
		return err
	}

	// Use custom kubectl version if provided.
	kubectlVersion := c.String("kubectl-version")
	if kubectlVersion != "" {
		kubectlCmd = fmt.Sprintf("%s.%s", kubectlCmdName, kubectlVersion)
	}

	// Parse variables and secrets
	vars, err := parseVars(c)
	if err != nil {
		return err
	}

	secrets, err := parseSecrets()
	if err != nil {
		return err
	}

	// Setup execution environment
	environ := os.Environ()
	environ = append(environ, fmt.Sprintf("GOOGLE_APPLICATION_CREDENTIALS=%s", keyPath))
	runner := NewBasicRunner("", environ, os.Stdout, os.Stderr)

	// Auth with gcloud and fetch kubectl credentials
	if err := fetchCredentials(c, project, runner); err != nil {
		return err
	}

	// Delete credentials from filesystem when finishing
	// Warn if the keyfile can't be deleted, but don't abort.
	// We're almost certainly running inside an ephemeral container, so the file will be discarded when we're finished anyway.
	defer func() {
		err := os.Remove(keyPath)
		if err != nil {
			log("Warning: error removing token file: %s\n", err)
		}
	}()

	// Build template data maps
	templateData, secretsData, secretsDataRedacted, err := templateData(c, project, vars, secrets)
	if err != nil {
		return err
	}

	// Print variables and secret keys
	if c.Bool("verbose") {
		dumpData(os.Stdout, "VARIABLES AVAILABLE FOR ALL TEMPLATES", templateData)
		dumpData(os.Stdout, "ADDITIONAL SECRET VARIABLES AVAILABLE FOR .sec.yml TEMPLATES", secretsDataRedacted)
	}

	// Render manifest templates
	manifestPaths, err := renderTemplates(c, templateData, secretsData)
	if err != nil {
		return err
	}

	// Print rendered file
	if c.Bool("verbose") {
		dumpFile(os.Stdout, "RENDERED MANIFEST (Secret Manifest Omitted)", manifestPaths[c.String("kube-template")])
	}

	// kubectl version
	if err := printKubectlVersion(runner); err != nil {
		return fmt.Errorf("Error: %s\n", err)
	}

	// Set namespace and ensure it exists
	if err := setNamespace(c, project, runner); err != nil {
		return fmt.Errorf("Error: %s\n", err)
	}

	// Apply manifests
	// Separate runner for catching secret output
	var secretStderr bytes.Buffer
	runnerSecret := NewBasicRunner("", environ, os.Stdout, &secretStderr)
	if err := applyManifests(c, manifestPaths, runner, runnerSecret); err != nil {
		// Print last line of error of applying secret manifest to stderr
		// Disable it for now as it might still leak secrets
		// printTrimmedError(&secretStderr, os.Stderr)
		return fmt.Errorf("Error (kubectl output redacted): %s\n", err)
	}

	// Wait for rollout to finish
	if err := waitForRollout(c, runner); err != nil {
		return fmt.Errorf("Error: %s\n", err)
	}

	return nil
}

// checkParams checks required params
func checkParams(c *cli.Context) error {
	if c.String("token") == "" {
		return fmt.Errorf("Missing required param: token")
	}

	if c.String("zone") == "" && c.String("region") == "" {
		return fmt.Errorf("Missing required param: at least one of region or zone must be specified")
	}

	if c.String("zone") != "" && c.String("region") != "" {
		return fmt.Errorf("Invalid params: at most one of region or zone may be specified")
	}

	if c.String("cluster") == "" {
		return fmt.Errorf("Missing required param: cluster")
	}

	if err := validateKubectlVersion(c, extraKubectlVersions); err != nil {
		return err
	}

	return nil
}

// validateKubectlVersion tests whether a given version is valid within the current environment
func validateKubectlVersion(c *cli.Context, availableVersions []string) error {
	kubectlVersionParam := c.String("kubectl-version")
	// using the default version
	if kubectlVersionParam == "" {
		return nil
	}

	// using a custom version but no extra versions are available
	if len(availableVersions) == 0 {
		return fmt.Errorf("Invalid param: kubectl-version was set to %s but no extra kubectl versions are available", kubectlVersionParam)
	}

	// using a custom version ...
	// return nil if included in available extra versions; error otherwise
	for _, availableVersion := range availableVersions {
		if kubectlVersionParam == availableVersion {
			return nil
		}
	}
	return fmt.Errorf("Invalid param kubectl-version: %s must be one of %s", kubectlVersionParam, strings.Join(availableVersions, ", "))
}

// getProjectFromToken gets project id from token
func getProjectFromToken(j string) string {
	t := token{}
	err := json.Unmarshal([]byte(j), &t)
	if err != nil {
		return ""
	}
	return t.ProjectID
}

// parseSkips determines which templates will be processed.
// Prior in Drone 0.8 we allowed setting template filenames to an empty string "" to skip processing them.
// As of Drone 1.7, env vars that have an empty string as the value are dropped.
// So we need to use and check the new set of flags to determine if the user wants to skip processing a template file.
func parseSkips(c *cli.Context) error {
	if c.Bool("skip-template") {
		log("Warning: skipping kube-template because it was set to be ignored\n")
		if err := c.Set("kube-template", ""); err != nil {
			return err
		}
	}
	if c.Bool("skip-secret-template") {
		log("Warning: skipping secret-template because it was set to be ignored\n")
		if err := c.Set("secret-template", ""); err != nil {
			return err
		}
	}

	if c.Bool("skip-template") && c.Bool("skip-secret-template") {
		return fmt.Errorf("Error: skipping both templates ends the plugin execution\n")
	}

	return nil
}

// parseVars parses vars (in JSON) and returns a map
func parseVars(c *cli.Context) (map[string]interface{}, error) {
	// Parse variables.
	vars := make(map[string]interface{})
	varsJSON := c.String("vars")
	if varsJSON != "" {
		if err := json.Unmarshal([]byte(varsJSON), &vars); err != nil {
			return nil, fmt.Errorf("Error parsing vars: %s\n", err)
		}
	}

	return vars, nil
}

// parseSecrets parses secrets from environment variables (beginning with "SECRET_"),
// clears them and returns a map
func parseSecrets() (map[string]string, error) {
	// Parse secrets.
	secrets := make(map[string]string)
	for _, e := range os.Environ() {
		if !strings.HasPrefix(e, "SECRET_") {
			continue
		}

		// Only split up to 2 parts.
		pair := strings.SplitN(e, "=", 2)

		// Check that key and value both exist.
		if len(pair) != 2 {
			return nil, fmt.Errorf("Error: missing secret value")
		}

		k := pair[0]
		v := pair[1]

		if _, ok := secrets[k]; ok {
			return nil, fmt.Errorf("Error: secret var %q shadows existing secret\n", k)
		}

		if v == "" {
			return nil, fmt.Errorf("Error: secret var %q is an empty string\n", k)
		}

		if strings.HasPrefix(k, "SECRET_BASE64_") {
			secrets[k] = v
		} else {
			// Base64 encode secret strings for Kubernetes.
			secrets[k] = base64.StdEncoding.EncodeToString([]byte(v))
		}

		os.Unsetenv(k)
	}

	return secrets, nil
}

// fetchCredentials authenticates with gcloud and fetches credentials for kubectl
func fetchCredentials(c *cli.Context, project string, runner Runner) error {
	// Write credentials to tmp file to be picked up by the 'gcloud' command.
	// This is inside the ephemeral plugin container, not on the host.
	err := ioutil.WriteFile(keyPath, []byte(c.String("token")), 0600)
	if err != nil {
		return fmt.Errorf("Error writing token file: %s\n", err)
	}

	err = runner.Run(gcloudCmd, "auth", "activate-service-account", "--key-file", keyPath)
	if err != nil {
		return fmt.Errorf("Error: %s\n", err)
	}

	getCredentialsArgs := []string{
		"container",
		"clusters",
		"get-credentials", c.String("cluster"),
		"--project", project,
	}

	// build --zone / --region arguments based on parameters provided to plugin
	// checkParams requires at least one of zone or region to be provided and prevents use of both at the same time
	if c.String("zone") != "" {
		getCredentialsArgs = append(getCredentialsArgs, "--zone", c.String("zone"))
	}

	if c.String("region") != "" {
		getCredentialsArgs = append(getCredentialsArgs, "--region", c.String("region"))
	}

	err = runner.Run(gcloudCmd, getCredentialsArgs...)
	if err != nil {
		return fmt.Errorf("Error: %s\n", err)
	}

	return nil
}

// templateData builds template and data maps
func templateData(c *cli.Context, project string, vars map[string]interface{}, secrets map[string]string) (map[string]interface{}, map[string]interface{}, map[string]string, error) {
	// Built-in template vars
	templateData := map[string]interface{}{
		"BUILD_NUMBER": c.String("drone-build-number"),
		"COMMIT":       c.String("drone-commit"),
		"BRANCH":       c.String("drone-branch"),
		"TAG":          c.String("drone-tag"),

		// Misc useful stuff.
		// Note that secrets (including the GCP token) are excluded
		"project":   project,
		"zone":      c.String("zone"),
		"cluster":   c.String("cluster"),
		"namespace": c.String("namespace"),
	}

	secretsData := map[string]interface{}{}
	secretsDataRedacted := map[string]string{}

	// Add variables to data used for rendering both templates.
	for k, v := range vars {
		// Don't allow vars to be overridden.
		// We do this to ensure that the built-in template vars (above) can be relied upon.
		if _, ok := templateData[k]; ok {
			return nil, nil, nil, fmt.Errorf("Error: var %q shadows existing var\n", k)
		}

		if c.Bool("expand-env-vars") {
			if rawValue, ok := v.(string); ok {
				v = os.ExpandEnv(rawValue)
			}
		}

		templateData[k] = v
		secretsData[k] = v
	}

	// Add secrets to data used for rendering the Secret template.
	for k, v := range secrets {
		// Don't allow vars to be overridden.
		// We do this to ensure that the built-in template vars (above) can be relied upon.
		if _, ok := secretsData[k]; ok {
			return nil, nil, nil, fmt.Errorf("Error: secret var %q shadows existing var\n", k)
		}

		secretsData[k] = v
		secretsDataRedacted[k] = "VALUE REDACTED"
	}

	return templateData, secretsData, secretsDataRedacted, nil
}

// renderTemplates renders templates, writes into files and returns rendered template paths
func renderTemplates(c *cli.Context, templateData map[string]interface{}, secretsData map[string]interface{}) (map[string]string, error) {
	// mapping is a map of the template filename to the data it uses for rendering.
	mapping := map[string]map[string]interface{}{
		c.String("kube-template"):   templateData,
		c.String("secret-template"): secretsData,
	}

	manifestPaths := make(map[string]string)

	// YAML files path for kubectl
	for t, content := range mapping {
		if t == "" {
			continue
		}

		// Ensure the required template file exists.
		_, err := os.Stat(t)
		if os.IsNotExist(err) {
			if t == c.String("kube-template") {
				return nil, fmt.Errorf("Error finding template: %s\n", err)
			}

			log("Warning: skipping optional secret template %s because it was not found\n", t)
			continue
		}

		// Create the output file.
		// If template is a path, extract file name
		filename := filepath.Base(t)
		manifestPaths[t] = path.Join(templateBasePath, filename)
		f, err := os.Create(manifestPaths[t])
		if err != nil {
			return nil, fmt.Errorf("Error creating deployment file: %s\n", err)
		}

		// Read the template.
		blob, err := ioutil.ReadFile(t)
		if err != nil {
			return nil, fmt.Errorf("Error reading template: %s\n", err)
		}

		// Parse the template.
		tmpl, err := template.New(t).Option("missingkey=error").Parse(string(blob))
		if err != nil {
			return nil, fmt.Errorf("Error parsing template: %s\n", err)
		}

		// Generate the manifest.
		err = tmpl.Execute(f, content)
		if err != nil {
			return nil, fmt.Errorf("Error rendering deployment manifest from template: %s\n", err)
		}

		f.Close()
	}

	return manifestPaths, nil
}

// printKubectlVersion runs kubectl version
func printKubectlVersion(runner Runner) error {
	return runner.Run(kubectlCmd, "version")
}

// setNamespace sets namespace of current kubectl context and ensure it exists
func setNamespace(c *cli.Context, project string, runner Runner) error {
	namespace := c.String("namespace")
	if namespace == "" {
		return nil
	}

	//replace invalid char in namespace
	namespace = strings.ToLower(namespace)
	namespace = invalidNameRegex.ReplaceAllString(namespace, "-")

	// Set the execution namespace.
	log("Configuring kubectl to the %s namespace\n", namespace)

	// set cluster location segment based on parameters provided to plugin
	// checkParams requires at least one of zone or region to be provided and prevents use of both at the same time
	clusterLocation := ""
	if c.String("zone") != "" {
		clusterLocation = c.String("zone")
	}

	if c.String("region") != "" {
		clusterLocation = c.String("region")
	}

	context := strings.Join([]string{"gke", project, clusterLocation, c.String("cluster")}, "_")

	if err := runner.Run(kubectlCmd, "config", "set-context", context, "--namespace", namespace); err != nil {
		return fmt.Errorf("Error: %s\n", err)
	}

	// Write the namespace manifest to a tmp file for application.
	resource := fmt.Sprintf(nsTemplate, namespace)

	if err := ioutil.WriteFile(nsPath, []byte(resource), 0600); err != nil {
		return fmt.Errorf("Error writing namespace resource file: %s\n", err)
	}

	// Ensure the namespace exists, without errors (unlike `kubectl create namespace`).
	log("Ensuring the %s namespace exists\n", namespace)

	nsArgs := applyArgs(c.Bool("dry-run"), nsPath)
	if err := runner.Run(kubectlCmd, nsArgs...); err != nil {
		return fmt.Errorf("Error: %s\n", err)
	}

	return nil
}

// applyManifests applies manifests using kubectl apply
func applyManifests(c *cli.Context, manifestPaths map[string]string, runner Runner, runnerSecret Runner) error {

	manifests := manifestPaths[c.String("kube-template")]
	manifestsSecret := manifestPaths[c.String("secret-template")]

	// If it is not a dry run, do a dry run first to validate Kubernetes manifests.
	log("Validating Kubernetes manifests with a dry-run\n")

	if !c.Bool("dry-run") {
		args := applyArgs(true, manifests)
		if err := runner.Run(kubectlCmd, args...); err != nil {
			return fmt.Errorf("Error: %s\n", err)
		}

		if len(manifestsSecret) > 0 {
			argsSecret := applyArgs(true, manifestsSecret)
			if err := runnerSecret.Run(kubectlCmd, argsSecret...); err != nil {
				return fmt.Errorf("Error: %s\n", err)
			}
		}

		log("Applying Kubernetes manifests to the cluster\n")
	}

	// Actually apply Kubernetes manifests.
	args := applyArgs(c.Bool("dry-run"), manifests)
	if err := runner.Run(kubectlCmd, args...); err != nil {
		return fmt.Errorf("Error: %s\n", err)
	}

	// Apply Kubernetes secrets manifests
	if len(manifestsSecret) > 0 {
		argsSecret := applyArgs(c.Bool("dry-run"), manifestsSecret)
		if err := runnerSecret.Run(kubectlCmd, argsSecret...); err != nil {
			return fmt.Errorf("Error: %s\n", err)
		}
	}

	return nil
}

// waitForRollout executes kubectl to wait for rollout to complete before continuing
func waitForRollout(c *cli.Context, runner Runner) error {

	namespace := c.String("namespace")
	waitSeconds := c.Int("wait-seconds")
	specs := c.StringSlice("wait-deployments")
	waitDeployments := []string{}
	for _, spec := range specs {
		// default type to "deployment" if not present
		deployment := spec
		if !strings.Contains(spec, "/") {
			deployment = "deployment/" + deployment
		}
		waitDeployments = append(waitDeployments, deployment)
	}

	waitDeploymentsCount := len(waitDeployments)
	counterProgress := ""

	for counter, deployment := range waitDeployments {
		if waitDeploymentsCount > 1 {
			counterProgress = fmt.Sprintf(" %d/%d", counter+1, waitDeploymentsCount)
		}

		log(fmt.Sprintf("Waiting until rollout completes for %s%s\n", deployment, counterProgress))

		command := []string{"rollout", "status", deployment}

		if namespace != "" {
			command = append(command, "--namespace", namespace)
		}

		path := kubectlCmd

		if waitSeconds != 0 {
			command = append([]string{strconv.Itoa(waitSeconds), path}, command...)
			path = timeoutCmd
		}

		if err := runner.Run(path, command...); err != nil {
			return fmt.Errorf("Error: %s\n", err)
		}
	}

	return nil
}

// applyArgs creates args slice for kubectl apply command
func applyArgs(dryrun bool, file string) []string {
	args := []string{
		"apply",
		"--record",
	}

	if dryrun {
		args = append(args, "--dry-run")
	}

	args = append(args, "--filename")
	args = append(args, file)

	return args
}

// printTrimmedError prints the last line of stderrbuf to dest
func printTrimmedError(stderrbuf io.Reader, dest io.Writer) {
	var lastLine string
	scanner := bufio.NewScanner(stderrbuf)
	for scanner.Scan() {
		lastLine = scanner.Text()
	}
	fmt.Fprintf(dest, "%s\n", lastLine)
}

func log(format string, a ...interface{}) {
	fmt.Printf("\n"+format, a...)
}<|MERGE_RESOLUTION|>--- conflicted
+++ resolved
@@ -104,11 +104,7 @@
 		},
 		&cli.StringFlag{
 			Name:    "kube-template",
-<<<<<<< HEAD
-			Usage:   "optional - template for Kubernetes resources, e.g. Deployments",
-=======
-			Usage:   "template for Kubernetes resources, e.g. deployments",
->>>>>>> c8a86873
+			Usage:   "template for Kubernetes resources, e.g. Deployments",
 			EnvVars: []string{"PLUGIN_TEMPLATE"},
 			Value:   ".kube.yml",
 		},
